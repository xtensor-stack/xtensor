############################################################################
# Copyright (c) 2016, Johan Mabille, Sylvain Corlay and Wolf Vollprecht    #
#                                                                          #
# Distributed under the terms of the BSD 3-Clause License.                 #
#                                                                          #
# The full license is in the file LICENSE, distributed with this software. #
############################################################################

cmake_minimum_required(VERSION 3.1)

if (CMAKE_CURRENT_SOURCE_DIR STREQUAL CMAKE_SOURCE_DIR)
    project(xtensor-test)

    find_package(xtensor REQUIRED CONFIG)
    set(XTENSOR_INCLUDE_DIR ${xtensor_INCLUDE_DIRS})
endif ()

message(STATUS "Forcing tests build type to Release")
set(CMAKE_BUILD_TYPE Release CACHE STRING "Choose the type of build." FORCE)

include(CheckCXXCompilerFlag)

string(TOUPPER "${CMAKE_BUILD_TYPE}" U_CMAKE_BUILD_TYPE)

if (CMAKE_CXX_COMPILER_ID MATCHES "Clang" OR CMAKE_CXX_COMPILER_ID MATCHES "GNU" OR (CMAKE_CXX_COMPILER_ID MATCHES "Intel" AND NOT WIN32))
    set(CMAKE_CXX_FLAGS "${CMAKE_CXX_FLAGS} -march=native -Wunused-parameter -Wextra -Wreorder -Wconversion -Wsign-conversion")
    set(CMAKE_CXX_FLAGS "${CMAKE_CXX_FLAGS} -Wold-style-cast -Wunused-variable")
    #set(CMAKE_CXX_FLAGS "${CMAKE_CXX_FLAGS} -march=native -Wunused-parameter -Wextra -Wreorder -Wconversion")
    CHECK_CXX_COMPILER_FLAG("-std=c++14" HAS_CPP14_FLAG)

    if (HAS_CPP14_FLAG)
        set(CMAKE_CXX_FLAGS "${CMAKE_CXX_FLAGS} -std=c++14")
    else()
        message(FATAL_ERROR "Unsupported compiler -- xtensor requires C++14 support!")
    endif()
endif()

if(MSVC)
    add_definitions(-D_CRT_SECURE_NO_WARNINGS)
    add_definitions(-D_SILENCE_TR1_NAMESPACE_DEPRECATION_WARNING)
    set(CMAKE_CXX_FLAGS "${CMAKE_CXX_FLAGS} /EHsc /MP /bigobj")
    set(CMAKE_EXE_LINKER_FLAGS /MANIFEST:NO)
endif()

if(DOWNLOAD_GTEST OR GTEST_SRC_DIR)
    if(DOWNLOAD_GTEST)
        # Download and unpack googletest at configure time
        configure_file(downloadGTest.cmake.in googletest-download/CMakeLists.txt)
    else()
        # Copy local source of googletest at configure time
        configure_file(copyGTest.cmake.in googletest-download/CMakeLists.txt)
    endif()
    execute_process(COMMAND ${CMAKE_COMMAND} -G "${CMAKE_GENERATOR}" .
                    RESULT_VARIABLE result
                    WORKING_DIRECTORY ${CMAKE_CURRENT_BINARY_DIR}/googletest-download )
    if(result)
        message(FATAL_ERROR "CMake step for googletest failed: ${result}")
    endif()
    execute_process(COMMAND ${CMAKE_COMMAND} --build .
                    RESULT_VARIABLE result
                    WORKING_DIRECTORY ${CMAKE_CURRENT_BINARY_DIR}/googletest-download )
    if(result)
        message(FATAL_ERROR "Build step for googletest failed: ${result}")
    endif()

    # Add googletest directly to our build. This defines
    # the gtest and gtest_main targets.
    add_subdirectory(${CMAKE_CURRENT_BINARY_DIR}/googletest-src
                     ${CMAKE_CURRENT_BINARY_DIR}/googletest-build)

    set(GTEST_INCLUDE_DIRS "${gtest_SOURCE_DIR}/include")
    set(GTEST_BOTH_LIBRARIES  gtest_main gtest)
else()
    find_package(GTest REQUIRED)
endif()

find_package(Threads)

include_directories(${GTEST_INCLUDE_DIRS} SYSTEM)

set(COMMON_BASE
    main.cpp
    test_common.hpp
    test_xsemantic.hpp
)

set(XTENSOR_TESTS
    test_xaccumulator.cpp
    test_xadapt.cpp
    test_xadaptor_semantic.cpp
    test_xarray.cpp
    test_xarray_adaptor.cpp
    test_xaxis_iterator.cpp
    test_xbroadcast.cpp
    test_xbuffer_adaptor.cpp
    test_xbuilder.cpp
    test_xconcepts.cpp
    test_xcontainer_semantic.cpp
    test_xcomplex.cpp
    test_xcsv.cpp
    test_xdynamic_view.cpp
    test_xeval.cpp
    test_xexception.cpp
    test_xexpression.cpp
    test_xfunction.cpp
    test_xfixed.cpp
    test_xhistogram.cpp
    test_xindex_view.cpp
    test_xinfo.cpp
    test_xiterator.cpp
    test_xio.cpp
    test_xlayout.cpp
    test_xmasked_value.cpp
    test_xmasked_view.cpp
    test_xmath.cpp
    test_xnan_functions.cpp
    test_xnoalias.cpp
    test_xnorm.cpp
    test_xnpy.cpp
    test_xoperation.cpp
    test_xoptional.cpp
    test_xoptional_assembly.cpp
    test_xoptional_assembly_adaptor.cpp
    test_xoptional_assembly_storage.cpp
    test_xrandom.cpp
    test_xreducer.cpp
    test_xscalar.cpp
    test_xscalar_semantic.cpp
    test_xshape.cpp
    test_xsort.cpp
    test_xstorage.cpp
    test_xstrided_view.cpp
    test_xstrides.cpp
    test_xtensor.cpp
    test_xtensor_adaptor.cpp
    test_xtensor_semantic.cpp
    test_xvectorize.cpp
    test_xview.cpp
    test_xview_semantic.cpp
    test_xutils.cpp
    test_extended_xmath_interp.cpp
    test_extended_broadcast_view.cpp
<<<<<<< HEAD
    test_extended_xmath_average.cpp
=======
    test_extended_xhistogram.cpp
>>>>>>> ee75bf0e
)

if(nlohmann_json_FOUND)
    list(APPEND XTENSOR_TESTS test_xjson.cpp)
endif()

# remove xinfo tests for compilers < GCC 5
if(("${CMAKE_CXX_COMPILER_ID}" STREQUAL "GNU") AND (CMAKE_CXX_COMPILER_VERSION VERSION_LESS 5))
    list(REMOVE_ITEM XTENSOR_TESTS test_xinfo.cpp)
endif()

set(XTENSOR_TARGET test_xtensor_lib)

# Add files for npy tests
set(XNPY_FILES
    bool.npy
    bool_fortran.npy
    double.npy
    double_fortran.npy
    unsignedlong.npy
    unsignedlong_fortran.npy
)
foreach(filename IN LISTS XNPY_FILES)
    configure_file(${CMAKE_CURRENT_SOURCE_DIR}/files/xnpy_files/${filename}
        ${CMAKE_CURRENT_BINARY_DIR}/files/xnpy_files/${filename} COPYONLY)
endforeach()

set(XTENSOR_PREPROCESS_FILES
    files/cppy_source/test_xstrided_view_extended.cppy
)

add_custom_target(
    preprocess_cppy
    COMMAND python3 ${CMAKE_CURRENT_SOURCE_DIR}/files/preprocess.py
    DEPENDS ${XTENSOR_PREPROCESS_FILES}
)

foreach(filename IN LISTS XTENSOR_TESTS)
    string(REPLACE ".cpp" "" targetname ${filename})
    add_executable(${targetname} ${COMMON_BASE} ${filename} ${XTENSOR_HEADERS})
    target_link_libraries(${targetname} xtensor ${GTEST_BOTH_LIBRARIES} ${CMAKE_THREAD_LIBS_INIT})
    if(DOWNLOAD_GTEST OR GTEST_SRC_DIR)
        add_dependencies(${targetname} gtest_main)
    endif()
    add_custom_target(
        x${targetname}
        COMMAND ${targetname}
        DEPENDS ${targetname} ${filename} ${XTENSOR_HEADERS})
endforeach()

add_executable(${XTENSOR_TARGET} ${COMMON_BASE} ${XTENSOR_TESTS} ${XTENSOR_HEADERS})
if(DOWNLOAD_GTEST OR GTEST_SRC_DIR)
    add_dependencies(${XTENSOR_TARGET} gtest_main)
endif()
target_link_libraries(${XTENSOR_TARGET} xtensor ${GTEST_BOTH_LIBRARIES} ${CMAKE_THREAD_LIBS_INIT})

add_custom_target(xtest COMMAND ${XTENSOR_TARGET} DEPENDS ${XTENSOR_TARGET})<|MERGE_RESOLUTION|>--- conflicted
+++ resolved
@@ -140,11 +140,8 @@
     test_xutils.cpp
     test_extended_xmath_interp.cpp
     test_extended_broadcast_view.cpp
-<<<<<<< HEAD
     test_extended_xmath_average.cpp
-=======
     test_extended_xhistogram.cpp
->>>>>>> ee75bf0e
 )
 
 if(nlohmann_json_FOUND)
