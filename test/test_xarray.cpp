--- conflicted
+++ resolved
@@ -324,7 +324,6 @@
         EXPECT_EQ(a, b);
     }
 
-<<<<<<< HEAD
     TEST(xarray, row_index)
     {
         xt::xarray<size_t> a = {{0, 1, 2}, {10, 11, 12}, {20, 21, 22}, {30, 31, 32}};
@@ -356,7 +355,8 @@
         EXPECT_TRUE(c.col_index(1, 0) == c(0, 1, 0));
         EXPECT_TRUE(c.col_index(1, 1) == c(0, 1, 1));
         EXPECT_TRUE(c.col_index(1, 2) == c(0, 1, 2));
-=======
+    }
+
     TEST(xarray, flat)
     {
         {
@@ -375,7 +375,6 @@
             a.flat(5) = 50;
             EXPECT_EQ(a, b);
         }
->>>>>>> b5c9286b
     }
 
     TEST(xarray, in_bounds)
