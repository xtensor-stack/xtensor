/***************************************************************************
* Copyright (c) 2016, Johan Mabille and Sylvain Corlay                     *
*                                                                          *
* Distributed under the terms of the BSD 3-Clause License.                 *
*                                                                          *
* The full license is in the file LICENSE, distributed with this software. *
****************************************************************************/

#ifndef XARRAY_HPP
#define XARRAY_HPP

#include <algorithm>
#include <initializer_list>
#include <utility>

#include "xcontainer.hpp"
#include "xsemantic.hpp"

namespace xt
{

    /********************************
     * xarray_container declaration *
     ********************************/

    template <class EC, layout L, class SC>
    struct xcontainer_inner_types<xarray_container<EC, L, SC>>
    {
        using container_type = EC;
        using shape_type = SC;
        using strides_type = shape_type;
        using backstrides_type = shape_type;
        using inner_shape_type = shape_type;
        using inner_strides_type = strides_type;
        using inner_backstrides_type = backstrides_type;
        using temporary_type = xarray_container<EC, L, SC>;
    };

    template <class EC, layout L, class SC>
    struct xiterable_inner_types<xarray_container<EC, L, SC>>
        : xcontainer_iterable_types<xarray_container<EC, L, SC>>
    {
    };

    /**
     * @class xarray_container
     * @brief Dense multidimensional container with tensor semantic.
     *
     * The xarray_container class implements a dense multidimensional container
     * with tensor semantic.
     *
     * @tparam EC The type of the container holding the elements.
     * @tparam SC The type of the containers holding the shape and the strides.
     * @sa xarray
     */
    template <class EC, layout L, class SC>
    class xarray_container : public xstrided_container<xarray_container<EC, L, SC>, L>,
                             public xcontainer_semantic<xarray_container<EC, L, SC>>
    {

    public:

        using self_type = xarray_container<EC, L, SC>;
        using base_type = xstrided_container<self_type, L>;
        using semantic_base = xcontainer_semantic<self_type>;
        using container_type = typename base_type::container_type;
        using value_type = typename base_type::value_type;
        using reference = typename base_type::reference;
        using const_reference = typename base_type::const_reference;
        using pointer = typename base_type::pointer;
        using const_pointer = typename base_type::const_pointer;
        using shape_type = typename base_type::shape_type;
        using inner_shape_type = typename base_type::inner_shape_type;
        using strides_type = typename base_type::strides_type;
        using inner_strides_type = typename base_type::inner_strides_type;

        xarray_container();
        explicit xarray_container(const shape_type& shape, layout l = L);
        explicit xarray_container(const shape_type& shape, const_reference value, layout l = L);
        explicit xarray_container(const shape_type& shape, const strides_type& strides);
        explicit xarray_container(const shape_type& shape, const strides_type& strides, const_reference value);
        explicit xarray_container(container_type&& data, inner_shape_type&& shape, inner_strides_type&& strides);

        xarray_container(const value_type& t);
        xarray_container(nested_initializer_list_t<value_type, 1> t);
        xarray_container(nested_initializer_list_t<value_type, 2> t);
        xarray_container(nested_initializer_list_t<value_type, 3> t);
        xarray_container(nested_initializer_list_t<value_type, 4> t);
        xarray_container(nested_initializer_list_t<value_type, 5> t);

        ~xarray_container() = default;

        xarray_container(const xarray_container&) = default;
        xarray_container& operator=(const xarray_container&) = default;

        xarray_container(xarray_container&&) = default;
        xarray_container& operator=(xarray_container&&) = default;

        template <class E>
        xarray_container(const xexpression<E>& e);

        template <class E>
        xarray_container& operator=(const xexpression<E>& e);

    private:

        container_type m_data;

        container_type& data_impl() noexcept;
        const container_type& data_impl() const noexcept;

<<<<<<< HEAD
        friend class xcontainer<xarray_container<EC, L, SC>>;

        template <class EC2, layout L2, class SC2>
        friend xarray_container<EC2, L2, SC2> move_reshape(xarray_container<EC2, L2, SC2>&& data, const SC2& shape, const SC2& strides);
=======
        friend class xcontainer<xarray_container<EC, SC>>;
>>>>>>> a41bd0e9
    };

    /******************************
     * xarray_adaptor declaration *
     ******************************/

    template <class EC, layout L = layout::row_major, class SC = std::vector<typename EC::size_type>>
    class xarray_adaptor;

    template <class EC, layout L, class SC>
    struct xcontainer_inner_types<xarray_adaptor<EC, L, SC>>
    {
        using container_type = EC;
        using shape_type = SC;
        using strides_type = shape_type;
        using backstrides_type = shape_type;
        using inner_shape_type = shape_type;
        using inner_strides_type = strides_type;
        using inner_backstrides_type = backstrides_type;
        using temporary_type = xarray_container<EC, L, SC>;
    };

    template <class EC, layout L, class SC>
    struct xiterable_inner_types<xarray_adaptor<EC, L, SC>>
        : xcontainer_iterable_types<xarray_adaptor<EC, L, SC>>
    {
    };

    /**
     * @class xarray_adaptor
     * @brief Dense multidimensional container adaptor with
     * tensor semantic.
     *
     * The xarray_adaptor class implements a dense multidimensional
     * container adaptor with tensor semantic. It is used to provide
     * a multidimensional container semantic and a tensor semantic to
     * stl-like containers.
     *
     * @tparam EC The container type to adapt.
     * @tparam SC The type of the containers holding the shape and the strides.
     */
    template <class EC, layout L, class SC>
    class xarray_adaptor : public xstrided_container<xarray_adaptor<EC, L, SC>>,
                           public xadaptor_semantic<xarray_adaptor<EC, L, SC>>
    {

    public:

        using self_type = xarray_adaptor<EC, L, SC>;
        using base_type = xstrided_container<self_type>;
        using semantic_base = xadaptor_semantic<self_type>;
        using container_type = typename base_type::container_type;
        using shape_type = typename base_type::shape_type;
        using strides_type = typename base_type::strides_type;

        xarray_adaptor(container_type& data);
        xarray_adaptor(container_type& data, const shape_type& shape, layout l = L);
        xarray_adaptor(container_type& data, const shape_type& shape, const strides_type& strides);

        ~xarray_adaptor() = default;

        xarray_adaptor(const xarray_adaptor&) = default;
        xarray_adaptor& operator=(const xarray_adaptor&);

        xarray_adaptor(xarray_adaptor&&) = default;
        xarray_adaptor& operator=(xarray_adaptor&&);

        template <class E>
        xarray_adaptor& operator=(const xexpression<E>& e);

    private:

        container_type& m_data;

        container_type& data_impl() noexcept;
        const container_type& data_impl() const noexcept;

        using temporary_type = typename xcontainer_inner_types<self_type>::temporary_type;
        void assign_temporary_impl(temporary_type& tmp);

<<<<<<< HEAD
        friend class xcontainer<xarray_adaptor<EC, L, SC>>;
        friend class xadaptor_semantic<xarray_adaptor<EC, L, SC>>;

        template <class EC2, layout L2, class SC2>
        friend xarray_adaptor<EC2, L2, SC2> move_reshape(xarray_adaptor<EC2, L2, SC2>&& data, const SC2& shape, const SC2& strides);
    };

    /****************
     * move_reshape *
     ****************/

    template <template <class, layout, class> class C, class EC, layout L, class SC>
    C<EC, L, SC> move_reshape(C<EC, L, SC>& rhs, const SC& shape);

    template <template <class, layout, class> class C, class EC, layout L, class SC>
    C<EC, L, SC> move_reshape(C<EC, L, SC>&& rhs, const SC& shape);

    template <template <class, layout, class> class C, class EC, layout L, class SC>
    C<EC, L, SC> move_reshape(C<EC, L, SC>& rhs, const SC& shape, const SC& strides);

    template <class EC, layout L, class SC>
    xarray_container<EC, L, SC> move_reshape(xarray_container<EC, L, SC>&& rhs, const SC& shape, const SC& strides);

    template <class EC, layout L, class SC>
    xarray_adaptor<EC, L, SC> move_reshape(xarray_adaptor<EC, L, SC>&& rhs, const SC& shape, const SC& strides);

=======
        friend class xcontainer<xarray_adaptor<EC, SC>>;
        friend class xadaptor_semantic<xarray_adaptor<EC, SC>>;
    };

>>>>>>> a41bd0e9
    /***********************************
     * xarray_container implementation *
     ***********************************/

    /**
     * @name Constructors
     */
    //@{
    /**
     * Allocates an uninitialized xarray_container that holds 0 element.
     */
    template <class EC, layout L, class SC>
    inline xarray_container<EC, L, SC>::xarray_container()
        : base_type(), m_data(1, value_type())
    {
    }

    /**
     * Allocates an uninitialized xarray_container with the specified shape and
     * layout.
     * @param shape the shape of the xarray_container
     * @param l the layout of the xarray_container
     */
    template <class EC, layout L, class SC>
    inline xarray_container<EC, L, SC>::xarray_container(const shape_type& shape, layout l)
        : base_type()
    {
        base_type::reshape(shape, l);
    }

    /**
     * Allocates an xarray_container with the specified shape and layout. Elements
     * are initialized to the specified value.
     * @param shape the shape of the xarray_container
     * @param value the value of the elements
     * @param l the layout of the xarray_container
     */
    template <class EC, layout L, class SC>
    inline xarray_container<EC, L, SC>::xarray_container(const shape_type& shape, const_reference value, layout l)
        : base_type()
    {
        base_type::reshape(shape, l);
        std::fill(m_data.begin(), m_data.end(), value);
    }

    /**
     * Allocates an uninitialized xarray_container with the specified shape and strides.
     * @param shape the shape of the xarray_container
     * @param strides the strides of the xarray_container
     */
    template <class EC, layout L, class SC>
    inline xarray_container<EC, L, SC>::xarray_container(const shape_type& shape, const strides_type& strides)
        : base_type()
    {
        base_type::reshape(shape, strides);
    }

    /**
     * Allocates an uninitialized xarray_container with the specified shape and strides.
     * Elements are initialized to the specified value.
     * @param shape the shape of the xarray_container
     * @param strides the strides of the xarray_container
     * @param value the value of the elements
     */
    template <class EC, layout L, class SC>
    inline xarray_container<EC, L, SC>::xarray_container(const shape_type& shape, const strides_type& strides, const_reference value)
        : base_type()
    {
        base_type::reshape(shape, strides);
        std::fill(m_data.begin(), m_data.end(), value);
    }

    /**
     * Allocates an xarray_container that holds a single element initialized to the
     * specified value.
     * @param t the value of the element
     */
    template <class EC, layout L, class SC>
    inline xarray_container<EC, L, SC>::xarray_container(const value_type& t)
        : base_type()
    {
        base_type::reshape(xt::shape<shape_type>(t), true);
        nested_copy(m_data.begin(), t);
    }

    /**
     * Allocates an xarray_container by moving specified data, shape and strides
     *
     * @param data the data for the xarray_container
     * @param shape the shape of the xarray_container
     * @param strides the strides of the xarray_container
     */
    template <class EC, class SC>
    inline xarray_container<EC, SC>::xarray_container(container_type&& data, inner_shape_type&& shape, inner_strides_type&& strides)
        : base_type(std::move(shape), std::move(strides)), m_data(std::move(data))
    {
    }
    //@}

    /**
     * @name Constructors from initializer list
     */
    //@{
    /**
     * Allocates a one-dimensional xarray_container.
     * @param t the elements of the xarray_container
     */
    template <class EC, layout L, class SC>
    inline xarray_container<EC, L, SC>::xarray_container(nested_initializer_list_t<value_type, 1> t)
        : base_type()
    {
        base_type::reshape(xt::shape<shape_type>(t));
        L == layout::row_major ? nested_copy(m_data.begin(), t) : nested_copy(this->xbegin(), t);
    }

    /**
     * Allocates a two-dimensional xarray_container.
     * @param t the elements of the xarray_container
     */
    template <class EC, layout L, class SC>
    inline xarray_container<EC, L, SC>::xarray_container(nested_initializer_list_t<value_type, 2> t)
        : base_type()
    {
        base_type::reshape(xt::shape<shape_type>(t));
        L == layout::row_major ? nested_copy(m_data.begin(), t) : nested_copy(this->xbegin(), t);
    }

    /**
     * Allocates a three-dimensional xarray_container.
     * @param t the elements of the xarray_container
     */
    template <class EC, layout L, class SC>
    inline xarray_container<EC, L, SC>::xarray_container(nested_initializer_list_t<value_type, 3> t)
        : base_type()
    {
        base_type::reshape(xt::shape<shape_type>(t));
        L == layout::row_major ? nested_copy(m_data.begin(), t) : nested_copy(this->xbegin(), t);
    }

    /**
     * Allocates a four-dimensional xarray_container.
     * @param t the elements of the xarray_container
     */
    template <class EC, layout L, class SC>
    inline xarray_container<EC, L, SC>::xarray_container(nested_initializer_list_t<value_type, 4> t)
        : base_type()
    {
        base_type::reshape(xt::shape<shape_type>(t));
        L == layout::row_major ? nested_copy(m_data.begin(), t) : nested_copy(this->xbegin(), t);
    }

    /**
     * Allocates a five-dimensional xarray_container.
     * @param t the elements of the xarray_container
     */
    template <class EC, layout L, class SC>
    inline xarray_container<EC, L, SC>::xarray_container(nested_initializer_list_t<value_type, 5> t)
        : base_type()
    {
        base_type::reshape(xt::shape<shape_type>(t));
        L == layout::row_major ? nested_copy(m_data.begin(), t) : nested_copy(this->xbegin(), t);
    }
    //@}


    /**
     * @name Extended copy semantic
     */
    //@{
    /**
     * The extended copy constructor.
     */
    template <class EC, layout L, class SC>
    template <class E>
    inline xarray_container<EC, L, SC>::xarray_container(const xexpression<E>& e)
        : base_type()
    {
        semantic_base::assign(e);
    }

    /**
     * The extended assignment operator.
     */
    template <class EC, layout L, class SC>
    template <class E>
    inline auto xarray_container<EC, L, SC>::operator=(const xexpression<E>& e) -> self_type&
    {
        return semantic_base::operator=(e);
    }
    //@}

<<<<<<< HEAD
    template <class EC, layout L, class SC>
    inline xarray_container<EC, L, SC>::xarray_container(EC&& data, const shape_type& shape, const strides_type& strides)
        : base_type(), m_data(std::move(data))
    {
        base_type::reshape(shape, strides);
    }

    template <class EC, layout L, class SC>
    inline auto xarray_container<EC, L, SC>::data_impl() noexcept -> container_type&
=======
    template <class EC, class SC>
    inline auto xarray_container<EC, SC>::data_impl() noexcept -> container_type&
>>>>>>> a41bd0e9
    {
        return m_data;
    }

    template <class EC, layout L, class SC>
    inline auto xarray_container<EC, L, SC>::data_impl() const noexcept -> const container_type&
    {
        return m_data;
    }

    /******************
     * xarray_adaptor *
     ******************/

    /**
     * @name Constructors
     */
    //@{
    /**
     * Constructs an xarray_adaptor of the given stl-like container.
     * @param data the container to adapt
     */
    template <class EC, layout L, class SC>
    inline xarray_adaptor<EC, L, SC>::xarray_adaptor(container_type& data)
        : base_type(), m_data(data)
    {
    }

    /**
     * Constructs an xarray_adaptor of the given stl-like container,
     * with the specified shape and layout.
     * @param data the container to adapt
     * @param shape the shape of the xarray_adaptor
     * @param l the layout of the xarray_adaptor
     */
    template <class EC, layout L, class SC>
    inline xarray_adaptor<EC, L, SC>::xarray_adaptor(container_type& data, const shape_type& shape, layout l)
        : base_type(), m_data(data)
    {
        base_type::reshape(shape, l);
    }

    /**
     * Constructs an xarray_adaptor of the given stl-like container,
     * with the specified shape and strides.
     * @param data the container to adapt
     * @param shape the shape of the xarray_adaptor
     * @param strides the strides of the xarray_adaptor
     */
    template <class EC, layout L, class SC>
    inline xarray_adaptor<EC, L, SC>::xarray_adaptor(container_type& data, const shape_type& shape, const strides_type& strides)
        : base_type(), m_data(data)
    {
        base_type::reshape(shape, strides);
    }
    //@}

    template <class EC, layout L, class SC>
    inline auto xarray_adaptor<EC, L, SC>::operator=(const xarray_adaptor& rhs) -> self_type&
    {
        base_type::operator=(rhs);
        m_data = rhs.m_data;
        return *this;
    }

    template <class EC, layout L, class SC>
    inline auto xarray_adaptor<EC, L, SC>::operator=(xarray_adaptor&& rhs) -> self_type&
    {
        base_type::operator=(std::move(rhs));
        m_data = rhs.m_data;
        return *this;
    }

    /**
     * @name Extended copy semantic
     */
    //@{
    /**
     * The extended assignment operator.
     */
    template <class EC, layout L, class SC>
    template <class E>
    inline auto xarray_adaptor<EC, L, SC>::operator=(const xexpression<E>& e) -> self_type&
    {
        return semantic_base::operator=(e);
    }
    //@}

<<<<<<< HEAD
    template <class EC, layout L, class SC>
    inline xarray_adaptor<EC, L, SC>::xarray_adaptor(EC&& data, const shape_type& shape, const strides_type& strides)
        : base_type(), m_data(data)
    {
        base_type::reshape(shape, strides);
    }

    template <class EC, layout L, class SC>
    inline auto xarray_adaptor<EC, L, SC>::data_impl() noexcept -> container_type&
=======
    template <class EC, class SC>
    inline auto xarray_adaptor<EC, SC>::data_impl() noexcept -> container_type&
>>>>>>> a41bd0e9
    {
        return m_data;
    }

    template <class EC, layout L, class SC>
    inline auto xarray_adaptor<EC, L, SC>::data_impl() const noexcept -> const container_type&
    {
        return m_data;
    }

    template <class EC, layout L, class SC>
    inline void xarray_adaptor<EC, L, SC>::assign_temporary_impl(temporary_type& tmp)
    {
        // TODO (performance improvement) : consider moving tmps
        // shape and strides
        base_type::shape_impl() = tmp.shape();
        base_type::strides_impl() = tmp.strides();
        base_type::backstrides_impl() = tmp.backstrides();
        m_data.resize(tmp.size());
        std::copy(tmp.data().cbegin(), tmp.data().cend(), m_data.begin());
    }
<<<<<<< HEAD

    /*******************************
     * move_reshape implementation *
     *******************************/

    template <template <class, layout, class> class C, class EC, layout L, class SC>
    inline C<EC, L, SC> move_reshape(C<EC, L, SC>& rhs, const SC& shape)
    {
        return move_reshape(std::move(rhs), shape);
    }

    template <template <class, layout, class> class C, class EC, layout L, class SC>
    inline C<EC, L, SC> move_reshape(C<EC, L, SC>&& rhs, const SC& shape)
    {
        SC strides(shape.size());
        compute_strides(shape, L, strides);
        return move_reshape(std::move(rhs), shape, strides);
    }

    template <template <class, layout, class> class C, class EC, layout L, class SC>
    inline C<EC, L, SC> move_reshape(C<EC, L, SC>& rhs, const SC& shape, const SC& strides)
    {
        return move_reshape(std::move(rhs), shape, strides);
    }

    /**
     * Moves the data of the specified multidimensional array into a new multidimensional array
     * that is reshaped with the given shape and strides. The original array is invalidated.
     * This method should not be used directly, it is provided for consitency with xtensor. The
     * reshape method should be used instead.
     *
     * @param rhs the multidimensional array to reshape. May be passed as lvalue or rvalue reference.
     * @param shape the new shape.
     * @param strides the new strides. If omitted, the strides are computed so the new array
     *                has a row major layout.
     */
    template <class EC, layout L, class SC>
    inline xarray_container<EC, L, SC> move_reshape(xarray_container<EC, L, SC>&& rhs, const SC& shape, const SC& strides)
    {
        return xarray_container<EC, L, SC>(std::move(rhs.m_data), shape, strides);
    }

    /**
     * Moves the data of the specified multidimensional array adaptor into a new multidimensional array
     * and reshapes it with the given shape and strides. The original array adapter is invalidated.
     * This method should not be used directly, it is provided for consitency with xtensor. The reshape
     * method should be used instead.
     *
     * @param rhs the mutldimensional arrat adaptor to reshape. May be passed as lvalue or rvalue reference.
     * @param shape the new shape.
     * @param strides the new strides. If omitted, the strides are computed so the new multidimensional array
     *                adaptor has a row major layout.
     */
    template <class EC, layout L, class SC>
    inline xarray_adaptor<EC, L, SC> move_reshape(xarray_adaptor<EC, L, SC>&& rhs, const SC& shape, const SC& strides)
    {
        return xarray_adaptor<EC, L, SC>(std::move(rhs.m_data), shape, strides);
    }
=======
>>>>>>> a41bd0e9
}

#endif<|MERGE_RESOLUTION|>--- conflicted
+++ resolved
@@ -109,14 +109,7 @@
         container_type& data_impl() noexcept;
         const container_type& data_impl() const noexcept;
 
-<<<<<<< HEAD
         friend class xcontainer<xarray_container<EC, L, SC>>;
-
-        template <class EC2, layout L2, class SC2>
-        friend xarray_container<EC2, L2, SC2> move_reshape(xarray_container<EC2, L2, SC2>&& data, const SC2& shape, const SC2& strides);
-=======
-        friend class xcontainer<xarray_container<EC, SC>>;
->>>>>>> a41bd0e9
     };
 
     /******************************
@@ -197,39 +190,11 @@
         using temporary_type = typename xcontainer_inner_types<self_type>::temporary_type;
         void assign_temporary_impl(temporary_type& tmp);
 
-<<<<<<< HEAD
+
         friend class xcontainer<xarray_adaptor<EC, L, SC>>;
         friend class xadaptor_semantic<xarray_adaptor<EC, L, SC>>;
-
-        template <class EC2, layout L2, class SC2>
-        friend xarray_adaptor<EC2, L2, SC2> move_reshape(xarray_adaptor<EC2, L2, SC2>&& data, const SC2& shape, const SC2& strides);
     };
 
-    /****************
-     * move_reshape *
-     ****************/
-
-    template <template <class, layout, class> class C, class EC, layout L, class SC>
-    C<EC, L, SC> move_reshape(C<EC, L, SC>& rhs, const SC& shape);
-
-    template <template <class, layout, class> class C, class EC, layout L, class SC>
-    C<EC, L, SC> move_reshape(C<EC, L, SC>&& rhs, const SC& shape);
-
-    template <template <class, layout, class> class C, class EC, layout L, class SC>
-    C<EC, L, SC> move_reshape(C<EC, L, SC>& rhs, const SC& shape, const SC& strides);
-
-    template <class EC, layout L, class SC>
-    xarray_container<EC, L, SC> move_reshape(xarray_container<EC, L, SC>&& rhs, const SC& shape, const SC& strides);
-
-    template <class EC, layout L, class SC>
-    xarray_adaptor<EC, L, SC> move_reshape(xarray_adaptor<EC, L, SC>&& rhs, const SC& shape, const SC& strides);
-
-=======
-        friend class xcontainer<xarray_adaptor<EC, SC>>;
-        friend class xadaptor_semantic<xarray_adaptor<EC, SC>>;
-    };
-
->>>>>>> a41bd0e9
     /***********************************
      * xarray_container implementation *
      ***********************************/
@@ -322,8 +287,8 @@
      * @param shape the shape of the xarray_container
      * @param strides the strides of the xarray_container
      */
-    template <class EC, class SC>
-    inline xarray_container<EC, SC>::xarray_container(container_type&& data, inner_shape_type&& shape, inner_strides_type&& strides)
+    template <class EC, layout L, class SC>
+    inline xarray_container<EC, L, SC>::xarray_container(container_type&& data, inner_shape_type&& shape, inner_strides_type&& strides)
         : base_type(std::move(shape), std::move(strides)), m_data(std::move(data))
     {
     }
@@ -421,20 +386,8 @@
     }
     //@}
 
-<<<<<<< HEAD
-    template <class EC, layout L, class SC>
-    inline xarray_container<EC, L, SC>::xarray_container(EC&& data, const shape_type& shape, const strides_type& strides)
-        : base_type(), m_data(std::move(data))
-    {
-        base_type::reshape(shape, strides);
-    }
-
     template <class EC, layout L, class SC>
     inline auto xarray_container<EC, L, SC>::data_impl() noexcept -> container_type&
-=======
-    template <class EC, class SC>
-    inline auto xarray_container<EC, SC>::data_impl() noexcept -> container_type&
->>>>>>> a41bd0e9
     {
         return m_data;
     }
@@ -523,20 +476,8 @@
     }
     //@}
 
-<<<<<<< HEAD
-    template <class EC, layout L, class SC>
-    inline xarray_adaptor<EC, L, SC>::xarray_adaptor(EC&& data, const shape_type& shape, const strides_type& strides)
-        : base_type(), m_data(data)
-    {
-        base_type::reshape(shape, strides);
-    }
-
     template <class EC, layout L, class SC>
     inline auto xarray_adaptor<EC, L, SC>::data_impl() noexcept -> container_type&
-=======
-    template <class EC, class SC>
-    inline auto xarray_adaptor<EC, SC>::data_impl() noexcept -> container_type&
->>>>>>> a41bd0e9
     {
         return m_data;
     }
@@ -558,67 +499,6 @@
         m_data.resize(tmp.size());
         std::copy(tmp.data().cbegin(), tmp.data().cend(), m_data.begin());
     }
-<<<<<<< HEAD
-
-    /*******************************
-     * move_reshape implementation *
-     *******************************/
-
-    template <template <class, layout, class> class C, class EC, layout L, class SC>
-    inline C<EC, L, SC> move_reshape(C<EC, L, SC>& rhs, const SC& shape)
-    {
-        return move_reshape(std::move(rhs), shape);
-    }
-
-    template <template <class, layout, class> class C, class EC, layout L, class SC>
-    inline C<EC, L, SC> move_reshape(C<EC, L, SC>&& rhs, const SC& shape)
-    {
-        SC strides(shape.size());
-        compute_strides(shape, L, strides);
-        return move_reshape(std::move(rhs), shape, strides);
-    }
-
-    template <template <class, layout, class> class C, class EC, layout L, class SC>
-    inline C<EC, L, SC> move_reshape(C<EC, L, SC>& rhs, const SC& shape, const SC& strides)
-    {
-        return move_reshape(std::move(rhs), shape, strides);
-    }
-
-    /**
-     * Moves the data of the specified multidimensional array into a new multidimensional array
-     * that is reshaped with the given shape and strides. The original array is invalidated.
-     * This method should not be used directly, it is provided for consitency with xtensor. The
-     * reshape method should be used instead.
-     *
-     * @param rhs the multidimensional array to reshape. May be passed as lvalue or rvalue reference.
-     * @param shape the new shape.
-     * @param strides the new strides. If omitted, the strides are computed so the new array
-     *                has a row major layout.
-     */
-    template <class EC, layout L, class SC>
-    inline xarray_container<EC, L, SC> move_reshape(xarray_container<EC, L, SC>&& rhs, const SC& shape, const SC& strides)
-    {
-        return xarray_container<EC, L, SC>(std::move(rhs.m_data), shape, strides);
-    }
-
-    /**
-     * Moves the data of the specified multidimensional array adaptor into a new multidimensional array
-     * and reshapes it with the given shape and strides. The original array adapter is invalidated.
-     * This method should not be used directly, it is provided for consitency with xtensor. The reshape
-     * method should be used instead.
-     *
-     * @param rhs the mutldimensional arrat adaptor to reshape. May be passed as lvalue or rvalue reference.
-     * @param shape the new shape.
-     * @param strides the new strides. If omitted, the strides are computed so the new multidimensional array
-     *                adaptor has a row major layout.
-     */
-    template <class EC, layout L, class SC>
-    inline xarray_adaptor<EC, L, SC> move_reshape(xarray_adaptor<EC, L, SC>&& rhs, const SC& shape, const SC& strides)
-    {
-        return xarray_adaptor<EC, L, SC>(std::move(rhs.m_data), shape, strides);
-    }
-=======
->>>>>>> a41bd0e9
 }
 
 #endif