--- conflicted
+++ resolved
@@ -12,9 +12,6 @@
 {
     namespace fft
     {
-<<<<<<< HEAD
-        template<typename T = double, typename E1, typename E2>
-=======
 
         template<class E1>
         auto fft(E1 e1, std::ptrdiff_t axis = -1);
@@ -24,7 +21,6 @@
             typename E1, 
             typename E2
         >
->>>>>>> 72587d93
         xt::xarray<std::complex<T>> fft_convolve(E1&& xvec, E2&& yvec, std::ptrdiff_t axis = -1);
         
         namespace detail
