--- conflicted
+++ resolved
@@ -281,21 +281,16 @@
         container_type& data() noexcept;
         const container_type& data() const noexcept;
 
-<<<<<<< HEAD
         size_type offset() const noexcept;
         auto& expression() noexcept;
         const auto& expression() const noexcept;
 
-        value_type* raw_data() noexcept;
-        const value_type* raw_data() const noexcept;
-=======
         template <class E = std::decay_t<CT>>
         std::enable_if_t<has_raw_data_interface<std::decay_t<E>>::value, value_type*>
         raw_data() noexcept;
         template <class E = std::decay_t<CT>>
         std::enable_if_t<has_raw_data_interface<std::decay_t<E>>::value, const value_type*>
         raw_data() const noexcept;
->>>>>>> 093ffc5b
 
         size_type raw_data_offset() const noexcept;
 
@@ -924,22 +919,13 @@
             template <class T>
             std::array<std::ptrdiff_t, 3> operator()(const T& t) const
             {
-<<<<<<< HEAD
-                auto sl = get_slice_from_shape(m_shape, t, idx);
-                return std::array<int, 3>({{int(sl(0)), int(sl.size()), int(sl.step_size())}});
-=======
                 auto sl = get_slice_implementation(m_expr, t, idx);
                 return std::array<std::ptrdiff_t, 3>({std::ptrdiff_t(sl(0)), std::ptrdiff_t(sl.size()), std::ptrdiff_t(sl.step_size())});
->>>>>>> 093ffc5b
             }
 
             std::array<std::ptrdiff_t, 3> operator()(const std::ptrdiff_t& /*t*/) const
             {
-<<<<<<< HEAD
-                return std::array<int, 3>({{0, 0, 0}});
-=======
                 return std::array<std::ptrdiff_t, 3>({0, 0, 0});
->>>>>>> 093ffc5b
             }
         };
     }
@@ -975,33 +961,19 @@
         template <class S, class ST>
         inline auto make_dynamic_view(const S& shape, ST&& strides, std::size_t base_offset, const slice_vector& slices)
         {
-<<<<<<< HEAD
             // Compute dimension
             std::size_t dimension = shape.size(), n_newaxis = 0, n_add_all = 0;
             std::ptrdiff_t dimension_check = static_cast<std::ptrdiff_t>(shape.size());
 
             bool has_ellipsis = false;
             for (const auto& el : slices)
-=======
-            if (xtl::get_if<xt::xnewaxis_tag>(&el) != nullptr)
-            {
-                ++dimension;
-                ++n_newaxis;
-            }
-            else if (xtl::get_if<std::ptrdiff_t>(&el) != nullptr)
-            {
-                --dimension;
-                --dimension_check;
-            }
-            else if (xtl::get_if<xt::xellipsis_tag>(&el) != nullptr)
->>>>>>> 093ffc5b
             {
                 if (xtl::get_if<xt::xnewaxis_tag>(&el) != nullptr)
                 {
                     ++dimension;
                     ++n_newaxis;
                 }
-                else if (xtl::get_if<int>(&el) != nullptr)
+                else if (xtl::get_if<std::ptrdiff_t>(&el) != nullptr)
                 {
                     --dimension;
                     --dimension_check;
@@ -1050,21 +1022,9 @@
 
             auto slice_getter = detail::slice_getter_impl<S>(shape);
 
-<<<<<<< HEAD
             for (; i < MS(slices.size()); ++i)
-=======
-        for (; i < MS(slices.size()); ++i)
-        {
-            auto ptr = xtl::get_if<std::ptrdiff_t>(&slices[MU(i)]);
-            if (ptr != nullptr)
-            {
-                std::size_t slice0 = static_cast<std::size_t>(*ptr);
-                offset += slice0 * old_strides[MU(i - axis_skip)];
-            }
-            else if (xtl::get_if<xt::xnewaxis_tag>(&slices[MU(i)]) != nullptr)
->>>>>>> 093ffc5b
-            {
-                auto ptr = xtl::get_if<int>(&slices[MU(i)]);
+            {
+                auto ptr = xtl::get_if<std::ptrdiff_t>(&slices[MU(i)]);
                 if (ptr != nullptr)
                 {
                     std::size_t slice0 = static_cast<std::size_t>(*ptr);
@@ -1096,7 +1056,7 @@
                 else
                 {
                     slice_getter.idx = MU(i - axis_skip);
-                    std::array<int, 3> info = xtl::visit(slice_getter, slices[MU(i)]);
+                    std::array<std::ptrdiff_t, 3> info = xtl::visit(slice_getter, slices[MU(i)]);
                     offset += std::size_t(info[0]) * old_strides[MU(i - axis_skip)];
                     new_shape[idx] = std::size_t(info[1]);
                     new_strides[idx] = std::size_t(info[2]) * old_strides[MU(i - axis_skip)];
@@ -1110,19 +1070,6 @@
                 new_strides[idx] = old_strides[MU(i - axis_skip)];
                 ++idx;
             }
-<<<<<<< HEAD
-=======
-            else
-            {
-                slice_getter.idx = MU(i - axis_skip);
-                std::array<std::ptrdiff_t, 3> info = xtl::visit(slice_getter, slices[MU(i)]);
-                offset += std::size_t(info[0]) * old_strides[MU(i - axis_skip)];
-                new_shape[idx] = std::size_t(info[1]);
-                new_strides[idx] = std::size_t(info[2]) * old_strides[MU(i - axis_skip)];
-                ++idx;
-            }
-        }
->>>>>>> 093ffc5b
 
             // TODO change layout type?
             return std::make_tuple(std::move(new_shape), std::move(new_strides), offset, layout_type::dynamic);
@@ -1464,7 +1411,7 @@
             end -= std::find_if(e.crbegin(), e.crend(), find_fun) - e.crbegin();
         }
 
-        return dynamic_view(std::forward<E>(e), { range(static_cast<int>(begin), static_cast<int>(end)) });
+        return dynamic_view(std::forward<E>(e), { range(begin, end) });
     }
 
     /**
@@ -1681,7 +1628,7 @@
         std::vector<decltype(dynamic_view(e, sv))> result;
         for (std::size_t i = 0; i < n; ++i)
         {
-            sv[axis] = range(static_cast<int>(i * step), static_cast<int>((i + 1) * step));
+            sv[axis] = range(i * step, (i + 1) * step);
             result.emplace_back(dynamic_view(e, sv));
         }
         return result;
