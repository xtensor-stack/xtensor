/***************************************************************************
* Copyright (c) 2016, Johan Mabille and Sylvain Corlay                     *
*                                                                          *
* Distributed under the terms of the BSD 3-Clause License.                 *
*                                                                          *
* The full license is in the file LICENSE, distributed with this software. *
****************************************************************************/

#ifndef XCONTAINER_HPP
#define XCONTAINER_HPP

#include <functional>
#include <numeric>

#include "xiterable.hpp"
#include "xiterator.hpp"
#include "xmath.hpp"
#include "xoperation.hpp"
#include "xstrides.hpp"
#include "xtensor_forward.hpp"

namespace xt
{
    template <class D>
    struct xcontainer_iterable_types
    {
        using inner_shape_type = typename xcontainer_inner_types<D>::inner_shape_type;
        using container_type = typename xcontainer_inner_types<D>::container_type;
        using iterator = typename container_type::iterator;
        using const_iterator = typename container_type::const_iterator;
        using stepper = xstepper<D>;
        using const_stepper = xstepper<const D>;
        using broadcast_iterator = xiterator<stepper, inner_shape_type*>;
        using const_broadcast_iterator = xiterator<const_stepper, inner_shape_type*>;
    };

    /**
     * @class xcontainer
     * @brief Base class for dense multidimensional containers.
     *
     * The xcontainer class defines the interface for dense multidimensional
     * container classes. It does not embed any data container, this responsibility
     * is delegated to the inheriting classes.
     *
     * @tparam D The derived type, i.e. the inheriting class for which xcontainer
     *           provides the interface.
     */
    template <class D>
    class xcontainer : public xiterable<D>
    {

    public:

        using derived_type = D;

        using inner_types = xcontainer_inner_types<D>;
        using container_type = typename inner_types::container_type;
        using value_type = typename container_type::value_type;
        using reference = typename container_type::reference;
        using const_reference = typename container_type::const_reference;
        using pointer = typename container_type::pointer;
        using const_pointer = typename container_type::const_pointer;
        using size_type = typename container_type::size_type;
        using difference_type = typename container_type::difference_type;

        using shape_type = typename inner_types::shape_type;
        using strides_type = typename inner_types::strides_type;
        using backstrides_type = typename inner_types::backstrides_type;

        using inner_shape_type = typename inner_types::inner_shape_type;
        using inner_strides_type = typename inner_types::inner_strides_type;
        using inner_backstrides_type = typename inner_types::inner_backstrides_type;

        using iterable_base = xiterable<D>;

        using iterator = typename iterable_base::iterator;
        using const_iterator = typename iterable_base::const_iterator;

        using stepper = typename iterable_base::stepper;
        using const_stepper = typename iterable_base::const_stepper;

        using broadcast_iterator = typename iterable_base::broadcast_iterator;
        using const_broadcast_iterator = typename iterable_base::broadcast_iterator;

        size_type size() const noexcept;

        size_type dimension() const noexcept;

        const inner_shape_type& shape() const noexcept;
        const inner_strides_type& strides() const noexcept;
        const inner_backstrides_type& backstrides() const noexcept;

        template <class... Args>
        reference operator()(Args... args);

        template <class... Args>
        const_reference operator()(Args... args) const;

        reference operator[](const xindex& index);
        reference operator[](size_type i);
        const_reference operator[](const xindex& index) const;
        const_reference operator[](size_type i) const;

        template <class It>
        reference element(It first, It last);
        template <class It>
        const_reference element(It first, It last) const;

        container_type& data() noexcept;
        const container_type& data() const noexcept;

        value_type* raw_data() noexcept;
        const value_type* raw_data() const noexcept;
        const size_type raw_data_offset() const noexcept;

        template <class S>
        bool broadcast_shape(S& shape) const;

        template <class S>
        bool is_trivial_broadcast(const S& strides) const noexcept;

        iterator begin() noexcept;
        iterator end() noexcept;

        const_iterator begin() const noexcept;
        const_iterator end() const noexcept;
        const_iterator cbegin() const noexcept;
        const_iterator cend() const noexcept;

        template <class S>
        stepper stepper_begin(const S& shape) noexcept;
        template <class S>
        stepper stepper_end(const S& shape) noexcept;

        template <class S>
        const_stepper stepper_begin(const S& shape) const noexcept;
        template <class S>
        const_stepper stepper_end(const S& shape) const noexcept;

    protected:

        xcontainer() = default;
        ~xcontainer() = default;

        xcontainer(const xcontainer&) = default;
        xcontainer& operator=(const xcontainer&) = default;

        xcontainer(xcontainer&&) = default;
        xcontainer& operator=(xcontainer&&) = default;

    private:

        inner_shape_type& mutable_shape();
        inner_strides_type& mutable_strides();
        inner_backstrides_type& mutable_backstrides();

        derived_type& derived_cast();
        const derived_type& derived_cast() const;
    };

    /**
     * @class xstrided_container
     * @brief Partial implementation of xcontainer that embeds the strides and the shape
     *
     * The xstrided_container class is a partial implementation of the xcontainer interface
     * that embed the strides and the shape of the multidimensional container. It does
     * not embed the data container, this responsibility is delegated to the inheriting
     * classes.
     *
     * @tparam D The derived type, i.e. the inheriting class for which xstrided
     *           provides the partial imlpementation of xcontainer.
     */
    template <class D, layout L = layout::row_major>
    class xstrided_container : public xcontainer<D>
    {

    public:

        using base_type = xcontainer<D>;
        using container_type = typename base_type::container_type;
        using value_type = typename base_type::value_type;
        using reference = typename base_type::reference;
        using const_reference = typename base_type::const_reference;
        using pointer = typename base_type::pointer;
        using const_pointer = typename base_type::const_pointer;
        using size_type = typename base_type::size_type;
        using shape_type = typename base_type::shape_type;
        using strides_type = typename base_type::strides_type;
        using inner_shape_type = typename base_type::inner_shape_type;
        using inner_strides_type = typename base_type::inner_strides_type;
        using inner_backstrides_type = typename base_type::inner_backstrides_type;

        void reshape(const shape_type& shape, bool force = false);
        void reshape(const shape_type& shape, layout l);
        void reshape(const shape_type& shape, const strides_type& strides);

    protected:

        xstrided_container() = default;
        ~xstrided_container() = default;

        xstrided_container(const xstrided_container&) = default;
        xstrided_container& operator=(const xstrided_container&) = default;

        xstrided_container(xstrided_container&&) = default;
        xstrided_container& operator=(xstrided_container&&) = default;

        explicit xstrided_container(inner_shape_type&&, inner_strides_type&&) noexcept;

        inner_shape_type& shape_impl() noexcept;
        const inner_shape_type& shape_impl() const noexcept;

        inner_strides_type& strides_impl() noexcept;
        const inner_strides_type& strides_impl() const noexcept;

        inner_backstrides_type& backstrides_impl() noexcept;
        const inner_backstrides_type& backstrides_impl() const noexcept;

    private:

        inner_shape_type m_shape;
        inner_strides_type m_strides;
        inner_backstrides_type m_backstrides;
    };

    /******************************
     * xcontainer implementation *
     ******************************/

    template <class D>
    inline auto xcontainer<D>::mutable_shape() -> inner_shape_type&
    {
        return derived_cast().shape_impl();
    }

    template <class D>
    inline auto xcontainer<D>::mutable_strides() -> inner_strides_type&
    {
        return derived_cast().strides_impl();
    }

    template <class D>
    inline auto xcontainer<D>::mutable_backstrides() -> inner_backstrides_type&
    {
        return derived_cast().backstrides_impl();
    }

    template <class D>
    inline auto xcontainer<D>::derived_cast() -> derived_type&
    {
        return *static_cast<derived_type*>(this);
    }

    template <class D>
    inline auto xcontainer<D>::derived_cast() const -> const derived_type&
    {
        return *static_cast<const derived_type*>(this);
    }

    /**
     * @name Size and shape
     */
    //@{
    /**
     * Returns the number of element in the container.
     */
    template <class D>
    inline auto xcontainer<D>::size() const noexcept -> size_type
    {
        return data().size();
    }

    /**
     * Returns the number of dimensions of the container.
     */
    template <class D>
    inline auto xcontainer<D>::dimension() const noexcept -> size_type
    {
        return shape().size();
    }

    /**
     * Returns the shape of the container.
     */
    template <class D>
    inline auto xcontainer<D>::shape() const noexcept -> const inner_shape_type&
    {
        return derived_cast().shape_impl();
    }

    /**
     * Returns the strides of the container.
     */
    template <class D>
    inline auto xcontainer<D>::strides() const noexcept -> const inner_strides_type&
    {
        return derived_cast().strides_impl();
    }

    /**
     * Returns the backstrides of the container.
     */
    template <class D>
    inline auto xcontainer<D>::backstrides() const noexcept -> const inner_backstrides_type&
    {
        return derived_cast().backstrides_impl();
    }
    //@}


    /**
     * @name Data
     */
    //@{
    /**
     * Returns a reference to the element at the specified position in the container.
     * @param args a list of indices specifying the position in the container. Indices
     * must be unsigned integers, the number of indices should be equal or greater than
     * the number of dimensions of the container.
     */
    template <class D>
    template <class... Args>
    inline auto xcontainer<D>::operator()(Args... args) -> reference
    {
        XTENSOR_ASSERT(check_index(shape(), args...));
        size_type index = data_offset<size_type>(strides(), static_cast<size_type>(args)...);
        return data()[index];
    }

    /**
     * Returns a constant reference to the element at the specified position in the container.
     * @param args a list of indices specifying the position in the container. Indices
     * must be unsigned integers, the number of indices should be equal or greater than
     * the number of dimensions of the container.
     */
    template <class D>
    template <class... Args>
    inline auto xcontainer<D>::operator()(Args... args) const -> const_reference
    {
        XTENSOR_ASSERT(check_index(shape(), args...));
        size_type index = data_offset<size_type>(strides(), static_cast<size_type>(args)...);
        return data()[index];
    }

    /**
     * Returns a reference to the element at the specified position in the container.
     * @param index a sequence of indices specifying the position in the container. Indices
     * must be unsigned integers, the number of indices in the list should be equal or greater
     * than the number of dimensions of the container.
     */
    template <class D>
    inline auto xcontainer<D>::operator[](const xindex& index) -> reference
    {
        return element(index.cbegin(), index.cend());
    }

    template <class D>
    inline auto xcontainer<D>::operator[](size_type i) -> reference
    {
        return operator()(i);
    }

    /**
     * Returns a constant reference to the element at the specified position in the container.
     * @param index a sequence of indices specifying the position in the container. Indices
     * must be unsigned integers, the number of indices in the list should be equal or greater
     * than the number of dimensions of the container.
     */
    template <class D>
    inline auto xcontainer<D>::operator[](const xindex& index) const -> const_reference
    {
        return element(index.cbegin(), index.cend());
    }

    template <class D>
    inline auto xcontainer<D>::operator[](size_type i) const -> const_reference
    {
        return operator()(i);
    }

    /**
     * Returns a reference to the element at the specified position in the container.
     * @param first iterator starting the sequence of indices
     * @param last iterator ending the sequence of indices
     * The number of indices in the squence should be equal to or greater
     * than the number of dimensions of the container.
     */
    template <class D>
    template <class It>
    inline auto xcontainer<D>::element(It first, It last) -> reference
    {
        XTENSOR_ASSERT(check_element_index(shape(), first, last));
        return data()[element_offset<size_type>(strides(), first, last)];
    }

    /**
     * Returns a reference to the element at the specified position in the container.
     * @param first iterator starting the sequence of indices
     * @param last iterator ending the sequence of indices
     * The number of indices in the squence should be equal to or greater
     * than the number of dimensions of the container.
     */
    template <class D>
    template <class It>
    inline auto xcontainer<D>::element(It first, It last) const -> const_reference
    {
        XTENSOR_ASSERT(check_element_index(shape(), first, last));
        return data()[element_offset<size_type>(strides(), first, last)];
    }

    /**
     * Returns a reference to the buffer containing the elements of the container.
     */
    template <class D>
    inline auto xcontainer<D>::data() noexcept -> container_type&
    {
        return derived_cast().data_impl();
    }

    /**
     * Returns a constant reference to the buffer containing the elements of the
     * container.
     */
    template <class D>
    inline auto xcontainer<D>::data() const noexcept -> const container_type&
    {
        return derived_cast().data_impl();
    }

    /**
     * Returns the offset to the first element in the container.
     */
    template <class D>
    inline auto xcontainer<D>::raw_data() noexcept -> value_type*
    {
        return data().data();
    }

    template <class D>
    inline auto xcontainer<D>::raw_data() const noexcept -> const value_type*
    {
        return data().data();
    }

    /**
     * Returns the offset to the first element in the container.
     */
    template <class D>
    inline auto xcontainer<D>::raw_data_offset() const noexcept -> const size_type
    {
        return size_type(0);
    }
    //@}

    /**
     * @name Broadcasting
     */
    //@{
    /**
     * Broadcast the shape of the container to the specified parameter.
     * @param shape the result shape
     * @return a boolean indicating whether the broadcasting is trivial
     */
    template <class D>
    template <class S>
    inline bool xcontainer<D>::broadcast_shape(S& shape) const
    {
        return xt::broadcast_shape(this->shape(), shape);
    }

    /**
     * Compares the specified strides with those of the container to see whether
     * the broadcasting is trivial.
     * @return a boolean indicating whether the broadcasting is trivial
     */
    template <class D>
    template <class S>
    inline bool xcontainer<D>::is_trivial_broadcast(const S& str) const noexcept
    {
        return str.size() == strides().size() &&
            std::equal(str.cbegin(), str.cend(), strides().begin());
    }
    //@}

    /****************
     * iterator api *
     ****************/

    /**
     * @name Iterators
     */
    //@{
    /**
     * Returns an iterator to the first element of the buffer containing
     * the elements of the container.
     */
    template <class D>
    inline auto xcontainer<D>::begin() noexcept -> iterator
    {
        return data().begin();
    }

    /**
     * Returns an iterator to the element following the last element of
     * the buffer containing the elements of the container.
     */
    template <class D>
    inline auto xcontainer<D>::end() noexcept -> iterator
    {
        return data().end();
    }

    /**
     * Returns a constant iterator to the first element of the buffer
     * containing the elements of the container.
     */
    template <class D>
    inline auto xcontainer<D>::begin() const noexcept -> const_iterator
    {
        return cbegin();
    }

    /**
     * Returns a constant iterator to the element following the last
     * element of the buffer containing the elements of the container.
     */
    template <class D>
    inline auto xcontainer<D>::end() const noexcept -> const_iterator
    {
        return cend();
    }

    /**
     * Returns a constant iterator to the first element of the buffer
     * containing the elements of the container.
     */
    template <class D>
    inline auto xcontainer<D>::cbegin() const noexcept -> const_iterator
    {
        return data().cbegin();
    }

    /**
     * Returns a constant iterator to the element following the last
     * element of the buffer containing the elements of the container.
     */
    template <class D>
    inline auto xcontainer<D>::cend() const noexcept -> const_iterator
    {
        return data().cend();
    }
    //@}

    /***************
     * stepper api *
     ***************/

    template <class D>
    template <class S>
    inline auto xcontainer<D>::stepper_begin(const S& shape) noexcept -> stepper
    {
        size_type offset = shape.size() - dimension();
        return stepper(static_cast<derived_type*>(this), data().begin(), offset);
    }

    template <class D>
    template <class S>
    inline auto xcontainer<D>::stepper_end(const S& shape) noexcept -> stepper
    {
        size_type offset = shape.size() - dimension();
        return stepper(static_cast<derived_type*>(this), data().end(), offset);
    }

    template <class D>
    template <class S>
    inline auto xcontainer<D>::stepper_begin(const S& shape) const noexcept -> const_stepper
    {
        size_type offset = shape.size() - dimension();
        return const_stepper(static_cast<const derived_type*>(this), data().begin(), offset);
    }

    template <class D>
    template <class S>
    inline auto xcontainer<D>::stepper_end(const S& shape) const noexcept -> const_stepper
    {
        size_type offset = shape.size() - dimension();
        return const_stepper(static_cast<const derived_type*>(this), data().end(), offset);
    }

    /*************************************
     * xstrided_container implementation *
     *************************************/

<<<<<<< HEAD
    template <class D, layout L>
    inline auto xstrided_container<D, L>::shape_impl() noexcept -> inner_shape_type&
=======
    template <class D>
    inline xstrided_container<D>::xstrided_container(inner_shape_type&& shape, inner_strides_type&& strides) noexcept
        : base_type(), m_shape(std::move(shape)), m_strides(std::move(strides))
    {
        m_backstrides = make_sequence<inner_backstrides_type>(m_shape.size(), 0);
        adapt_strides(m_shape, m_strides, m_backstrides);
    }

    template <class D>
    inline auto xstrided_container<D>::shape_impl() noexcept -> inner_shape_type&
>>>>>>> a41bd0e9
    {
        return m_shape;
    }

    template <class D, layout L>
    inline auto xstrided_container<D, L>::shape_impl() const noexcept -> const inner_shape_type&
    {
        return m_shape;
    }

    template <class D, layout L>
    inline auto xstrided_container<D, L>::strides_impl() noexcept -> inner_strides_type&
    {
        return m_strides;
    }

    template <class D, layout L>
    inline auto xstrided_container<D, L>::strides_impl() const noexcept -> const inner_strides_type&
    {
        return m_strides;
    }

    template <class D, layout L>
    inline auto xstrided_container<D, L>::backstrides_impl() noexcept -> inner_backstrides_type&
    {
        return m_backstrides;
    }

    template <class D, layout L>
    inline auto xstrided_container<D, L>::backstrides_impl() const noexcept -> const inner_backstrides_type&
    {
        return m_backstrides;
    }

    /**
     * Reshapes the container.
     * @param shape the new shape
     * @param force force reshaping, even if the shape stays the same (default: false)
     */
    template <class D, layout L>
    inline void xstrided_container<D, L>::reshape(const shape_type& shape, bool force)
    {
        if (shape != m_shape || force)
        {
            if (L == layout::column_major)
            {
                reshape(shape, layout::column_major);
            }
            else
            {
                reshape(shape, layout::row_major);
            }
        }
    }

    /**
     * Reshapes the container.
     * @param shape the new shape
     * @param l the new layout
     */
    template <class D, layout L>
    inline void xstrided_container<D, L>::reshape(const shape_type& shape, layout l)
    {
        m_shape = shape;
        resize_container(m_strides, m_shape.size());
        resize_container(m_backstrides, m_shape.size());
        size_type data_size = compute_strides(m_shape, l, m_strides, m_backstrides);
        this->data().resize(data_size);
    }

    /**
     * Reshapes the container.
     * @param shape the new shape
     * @param strides the new strides
     */
    template <class D, layout L>
    inline void xstrided_container<D, L>::reshape(const shape_type& shape, const strides_type& strides)
    {
        m_shape = shape;
        m_strides = strides;
        resize_container(m_backstrides, m_strides.size());
        adapt_strides(m_shape, m_strides, m_backstrides);
        this->data().resize(compute_size(m_shape));
    }
}

#endif<|MERGE_RESOLUTION|>--- conflicted
+++ resolved
@@ -591,21 +591,16 @@
      * xstrided_container implementation *
      *************************************/
 
-<<<<<<< HEAD
-    template <class D, layout L>
-    inline auto xstrided_container<D, L>::shape_impl() noexcept -> inner_shape_type&
-=======
-    template <class D>
-    inline xstrided_container<D>::xstrided_container(inner_shape_type&& shape, inner_strides_type&& strides) noexcept
+    template <class D, layout L>
+    inline xstrided_container<D, L>::xstrided_container(inner_shape_type&& shape, inner_strides_type&& strides) noexcept
         : base_type(), m_shape(std::move(shape)), m_strides(std::move(strides))
     {
         m_backstrides = make_sequence<inner_backstrides_type>(m_shape.size(), 0);
         adapt_strides(m_shape, m_strides, m_backstrides);
     }
 
-    template <class D>
-    inline auto xstrided_container<D>::shape_impl() noexcept -> inner_shape_type&
->>>>>>> a41bd0e9
+    template <class D, layout L>
+    inline auto xstrided_container<D, L>::shape_impl() noexcept -> inner_shape_type&
     {
         return m_shape;
     }
