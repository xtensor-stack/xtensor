--- conflicted
+++ resolved
@@ -79,10 +79,7 @@
 OPTION(XTENSOR_ENABLE_ASSERT "xtensor bound check" OFF)
 OPTION(BUILD_TESTS "xtensor test suite" OFF)
 OPTION(BUILD_BENCHMARK "xtensor benchmark" OFF)
-<<<<<<< HEAD
-=======
 OPTION(BUILD_NEW_BENCHMARK "xtensor new benchmark" OFF)
->>>>>>> df7f94d0
 OPTION(DOWNLOAD_GTEST "build gtest from downloaded sources" OFF)
 OPTION(DEFAULT_COLUMN_MAJOR "set default layout to column major" OFF)
 
